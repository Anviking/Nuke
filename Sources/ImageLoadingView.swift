--- conflicted
+++ resolved
@@ -183,13 +183,6 @@
         if let task = imageTask {
             task.cancel()
             imageTask = nil
-<<<<<<< HEAD
-            // Cancel task after delay to allow new tasks to subscribe to the existing NSURLSessionTask.
-            DispatchQueue.main.async {
-                task.cancel()
-            }
-=======
->>>>>>> 0740e5f7
         }
     }
     
